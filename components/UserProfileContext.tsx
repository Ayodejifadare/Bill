--- conflicted
+++ resolved
@@ -161,7 +161,7 @@
         avatar: fetched.avatar,
         joinDate: fetched.createdAt ? new Date(fetched.createdAt).toLocaleDateString() : prev?.joinDate,
         kycStatus: fetched.kycStatus ?? 'pending',
-<<<<<<< HEAD
+
         stats: prev?.stats ?? defaultStats,
         preferences: {
           ...defaultPreferences,
@@ -171,10 +171,10 @@
             ...(fetched.preferences?.notificationSettings || {})
           }
         },
-=======
+
         stats,
         preferences: { ...defaultPreferences, ...(fetched.preferences || {}) },
->>>>>>> 3ae6a60c
+
         linkedBankAccounts: prev?.linkedBankAccounts ?? [],
       }));
       if (fetched.region && fetched.currency) {
